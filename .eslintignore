# The build artifacts of the lib-jiti-meet project.
lib-jitsi-meet.*
dist/
types/

doc
docs

# ESLint will by default ignore its own configuration file. However, there does
# not seem to be a reason why we will want to risk being inconsistent with our
# remaining JavaScript source code.
!.eslintrc.js
<<<<<<< HEAD
wasm/*

# temporary to pass CI
modules/**/JitsiLocalTrack.js
modules/**/JitsiRemoteTrack.js
=======

*.d.ts
*.spec.ts
*.spec.js
>>>>>>> c2d2fb83
<|MERGE_RESOLUTION|>--- conflicted
+++ resolved
@@ -10,15 +10,7 @@
 # not seem to be a reason why we will want to risk being inconsistent with our
 # remaining JavaScript source code.
 !.eslintrc.js
-<<<<<<< HEAD
-wasm/*
-
-# temporary to pass CI
-modules/**/JitsiLocalTrack.js
-modules/**/JitsiRemoteTrack.js
-=======
 
 *.d.ts
 *.spec.ts
-*.spec.js
->>>>>>> c2d2fb83
+*.spec.js