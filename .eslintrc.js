module.exports = {
<<<<<<< HEAD
    parserOptions: {
        requireConfigFile: false
    },
    extends: [ '@jitsi/eslint-config' ]
=======
    extends: [
        '@jitsi/eslint-config'
    ],
    parser: '@typescript-eslint/parser',
    plugins: [
        '@typescript-eslint'
    ],
    rules: {
        '@typescript-eslint/member-ordering': [
            'error',
            {
                default: [
                    'signature',
                    'private-static-field',
                    'protected-static-field',
                    'public-static-field',
                    'private-instance-field',
                    'protected-instance-field',
                    'public-instance-field',
                    'constructor',
                    'private-instance-method',
                    'protected-instance-method',
                    'public-instance-method'
                ]
            }
        ],
        'sort-keys': [
            'error',
            'asc' // Sort in ascending order
        ]
    }
>>>>>>> c2d2fb83
};<|MERGE_RESOLUTION|>--- conflicted
+++ resolved
@@ -1,10 +1,4 @@
 module.exports = {
-<<<<<<< HEAD
-    parserOptions: {
-        requireConfigFile: false
-    },
-    extends: [ '@jitsi/eslint-config' ]
-=======
     extends: [
         '@jitsi/eslint-config'
     ],
@@ -36,5 +30,4 @@
             'asc' // Sort in ascending order
         ]
     }
->>>>>>> c2d2fb83
 };