--- conflicted
+++ resolved
@@ -3,31 +3,6 @@
 on: [pull_request]
 
 jobs:
-<<<<<<< HEAD
-    run-ci:
-        name: Build
-        runs-on: ubuntu-latest
-        steps:
-            - uses: actions/checkout@v4
-            - uses: actions/setup-node@v4
-              with:
-                  node-version-file: ".nvmrc"
-                  cache: "npm"
-            - name: Check Node / npm versions
-              run: |
-                  node -v
-                  npm -v
-            - run: npm install
-            - run: npm pack
-            - name: Check git status
-              run: git status
-            - name: Check git diff
-              run: git diff
-            - name: Check if the git repository is clean
-              run: exit $( git status --porcelain --untracked-files=no | head -255 | wc -l )
-            - run: npm run lint
-            - run: npm run test
-=======
   run-ci:
     name: Build
     runs-on: ubuntu-latest
@@ -51,5 +26,4 @@
       run: exit $( git status --porcelain --untracked-files=no | head -255 | wc -l )
     - run: npm run lint
     - run: npm run typedoc
-    - run: npm run test
->>>>>>> c2d2fb83
+    - run: npm run test