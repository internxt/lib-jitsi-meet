--- conflicted
+++ resolved
@@ -23,7 +23,6 @@
 and to run unit tests:
 ```
 npm test
-<<<<<<< HEAD
 ```
 if you need to rebuild lib-jitsi-meet.min.js
 ```
@@ -92,6 +91,4 @@
   "lib-jitsi-meet": "https://github.com/internxt/lib-jitsi-meet/releases/download/v1.2.4/lib-jitsi-meet-1.2.4.tgz",
   // … other deps …
 }
-=======
->>>>>>> c2d2fb83
 ```