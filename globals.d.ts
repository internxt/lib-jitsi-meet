--- conflicted
+++ resolved
@@ -3,16 +3,6 @@
 declare global {
     type Timeout = ReturnType<typeof setTimeout>;
     interface Window {
-<<<<<<< HEAD
-        connectionTimes: any;
-        RTCTransformEvent: Window.RTCTransformEvent;
-        RTCRtpScriptTransform: Window.RTCRtpScriptTransform;
-        onrtctransform: Window.onrtctransform;
-    }
-
-    declare class RTCRtpScriptTransform {
-        constructor(worker: Worker, options?: any);
-=======
         JitsiMeetJS?: {
             app?: {
                 connectionTimes?: Record<string, any>;
@@ -28,6 +18,5 @@
     }
     interface MediaStream {
         oninactive?: ((this: MediaStream, ev: Event) => void) | ((this: MediaStreamTrack, ev: Event) => void) | null;
->>>>>>> c2d2fb83
     }
 }