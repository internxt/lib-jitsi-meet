// Karma configuration
// Generated on Wed Dec 07 2016 14:40:28 GMT-0800 (PST)

module.exports = function(config) {
    config.set({
<<<<<<< HEAD
=======
        // enable / disable watching file and executing tests whenever
        // any file changes
        autoWatch: false,

>>>>>>> c2d2fb83
        // base path that will be used to resolve all patterns (eg. files,
        // exclude)
        basePath: '',

        // start these browsers
        // available browser launchers:
        // https://npmjs.org/browse/keyword/karma-launcher
        browsers: [ 'ChromeHeadless' ],

        // enable / disable colors in the output (reporters and logs)
        colors: true,

        // list of files to exclude
        exclude: [
        ],

        // list of files / patterns to load in the browser
        files: [
            {
                pattern: 'wasm/ONNX/*',
                watched: false,
                included: false,
                served: true,
                nocache: false
            },
            {
                pattern: 'models/RTC/*',
                watched: false,
                included: false,
                served: true,
                nocache: false
            },
            {
                pattern: 'wasm/RTC/*',
                watched: false,
                included: false,
                served: true,
                nocache: false
            },
            'node_modules/core-js/index.js',
            './modules/**/*.spec.js',
            './modules/**/*.spec.ts',
            './service/**/*.spec.ts',
            './*.spec.ts',
            {
                pattern:
                    'node_modules/vodozemac-wasm/javascript/pkg/vodozemac_bg.wasm',
                included: false,
                served: true,
                watched: false
            },
            './tests/*.spec.js',
            './tests/*.spec.ts'
        ],
        mime: {
            'application/wasm': [ 'wasm' ]
        },
        experiments: {
            asyncWebAssembly: true
        },
        module: {
            rules: [
                {
                    test: /\.wasm$/,
                    type: 'asset/resource' // emit as file, returns URL
                }
            ]
        },
        resolve: {
            extensions: [ '.ts', '.js', '.wasm' ]
        },

<<<<<<< HEAD
        // list of files to exclude
        exclude: [],
=======
        // frameworks to use
        // available frameworks: https://npmjs.org/browse/keyword/karma-adapter
        frameworks: [ 'jasmine', 'webpack' ],

        // level of logging
        // possible values: config.LOG_DISABLE || config.LOG_ERROR ||
        //  config.LOG_WARN || config.LOG_INFO || config.LOG_DEBUG
        logLevel: config.LOG_INFO,

        // web server port
        port: 9876,
>>>>>>> c2d2fb83

        // preprocess matching files before serving them to the browser
        // available preprocessors:
        //  https://npmjs.org/browse/keyword/karma-preprocessor
        preprocessors: {
            './**/*.spec.js': [ 'webpack', 'sourcemap' ],
            './**/*.spec.ts': [ 'webpack', 'sourcemap' ],
            'node_modules/core-js/**': [ 'webpack' ]
        },

        // test results reporter to use
        // possible values: 'dots', 'progress'
        // available reporters: https://npmjs.org/browse/keyword/karma-reporter
        reporters: [ 'progress' ],

<<<<<<< HEAD
        proxies: {
            '/libs/': '/base/wasm/RTC/',
            '/libs/dist/': '/base/node_modules/onnxruntime-web/dist/',
            '/libs/models/': '/base/models/RTC/'
        },

        // web server port
        port: 9876,

        // enable / disable colors in the output (reporters and logs)
        colors: true,

        // level of logging
        // possible values: config.LOG_DISABLE || config.LOG_ERROR ||
        //  config.LOG_WARN || config.LOG_INFO || config.LOG_DEBUG
        logLevel: config.LOG_INFO,

        // enable / disable watching file and executing tests whenever
        // any file changes
        autoWatch: false,

        // start these browsers
        // available browser launchers:
        // https://npmjs.org/browse/keyword/karma-launcher
        browsers: [ 'ChromeHeadless' ],

        browserDisconnectTimeout: 20000,

=======
>>>>>>> c2d2fb83
        // Continuous Integration mode
        // if true, Karma captures browsers, runs the tests and exits
        singleRun: true,

        webpack: require('./webpack-shared-config')(
            false /* minimize */,
            false /* analyzeBundle */
        ),

        client: {
            jasmine: {
                random: false
            }
        }
    });
};<|MERGE_RESOLUTION|>--- conflicted
+++ resolved
@@ -3,13 +3,10 @@
 
 module.exports = function(config) {
     config.set({
-<<<<<<< HEAD
-=======
         // enable / disable watching file and executing tests whenever
         // any file changes
         autoWatch: false,
 
->>>>>>> c2d2fb83
         // base path that will be used to resolve all patterns (eg. files,
         // exclude)
         basePath: '',
@@ -82,10 +79,6 @@
             extensions: [ '.ts', '.js', '.wasm' ]
         },
 
-<<<<<<< HEAD
-        // list of files to exclude
-        exclude: [],
-=======
         // frameworks to use
         // available frameworks: https://npmjs.org/browse/keyword/karma-adapter
         frameworks: [ 'jasmine', 'webpack' ],
@@ -97,7 +90,6 @@
 
         // web server port
         port: 9876,
->>>>>>> c2d2fb83
 
         // preprocess matching files before serving them to the browser
         // available preprocessors:
@@ -113,37 +105,6 @@
         // available reporters: https://npmjs.org/browse/keyword/karma-reporter
         reporters: [ 'progress' ],
 
-<<<<<<< HEAD
-        proxies: {
-            '/libs/': '/base/wasm/RTC/',
-            '/libs/dist/': '/base/node_modules/onnxruntime-web/dist/',
-            '/libs/models/': '/base/models/RTC/'
-        },
-
-        // web server port
-        port: 9876,
-
-        // enable / disable colors in the output (reporters and logs)
-        colors: true,
-
-        // level of logging
-        // possible values: config.LOG_DISABLE || config.LOG_ERROR ||
-        //  config.LOG_WARN || config.LOG_INFO || config.LOG_DEBUG
-        logLevel: config.LOG_INFO,
-
-        // enable / disable watching file and executing tests whenever
-        // any file changes
-        autoWatch: false,
-
-        // start these browsers
-        // available browser launchers:
-        // https://npmjs.org/browse/keyword/karma-launcher
-        browsers: [ 'ChromeHeadless' ],
-
-        browserDisconnectTimeout: 20000,
-
-=======
->>>>>>> c2d2fb83
         // Continuous Integration mode
         // if true, Karma captures browsers, runs the tests and exits
         singleRun: true,
