--- conflicted
+++ resolved
@@ -1,12 +1,4 @@
-<<<<<<< HEAD
-import { symmetric, MediaKeys, deriveKey, hash, utils } from 'internxt-crypto';
-=======
-import {
-    logError,
-    logInfo,
-} from "./crypto-workers";
 import { symmetric, MediaKeys, deriveKey, hash, utils, IV_LEN_BYTES } from 'internxt-crypto';
->>>>>>> 9680160e
 
 // We copy the first bytes of the VP8 payload unencrypted.
 // This allows the bridge to continue detecting keyframes (only one byte needed in the JVB)
