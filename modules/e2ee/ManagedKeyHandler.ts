/// <reference types="node" />

import browser from "../browser";
import JitsiLocalTrack from "../RTC/JitsiLocalTrack";
import JingleSessionPC from "../xmpp/JingleSessionPC";
import TraceablePeerConnection from "../RTC/TraceablePeerConnection";
import E2EEContext from "./E2EEContext";

import * as JitsiConferenceEvents from "../../JitsiConferenceEvents";
import JitsiParticipant from "../../JitsiParticipant";

import Listenable from "../util/Listenable";
import { OlmAdapter } from "./OlmAdapter";
import JitsiConference from "../../JitsiConference";
import RTCEvents from "../../service/RTC/RTCEvents";
import { generateEmojiSas } from "./crypto-workers";

import { JITSI_MEET_MUC_TYPE, FEATURE_E2EE } from "../xmpp/xmpp";
import { REQ_TIMEOUT } from "./Constants";
import {
    OLM_MESSAGE_TYPE,
    OLM_MESSAGE_TYPES,
    MessageType,
    CustomRTCRtpReceiver,
    CustomRTCRtpSender,
    ReplyMessage,
    SessionError,
    MediaKey,
} from "./Types";

function timeout<T>(ms: number): Promise<T> {
    return new Promise((_, reject) =>
        setTimeout(
            () => reject(new Error("Session init request timed out")),
            ms,
        ),
    );
}

/**
 * This module integrates {@link E2EEContext} with {@link OlmAdapter} in order to distribute the keys for encryption.
 */
export class ManagedKeyHandler extends Listenable {
    conference: JitsiConference;
    e2eeCtx: E2EEContext;
    enabled: boolean;
    initSessions: Promise<unknown[]>;
    _olmAdapter: OlmAdapter;
    private _conferenceJoined: boolean;
    private readonly _reqs: Map<
        string,
        { resolve: (args?: unknown) => void; reject?: (args?: unknown) => void }
    >;

    /**
     * Build a new AutomaticKeyHandler instance, which will be used in a given conference.
     */
    constructor(conference: JitsiConference) {
        super();
        this.conference = conference;
        this.e2eeCtx = new E2EEContext();
        this._reqs = new Map();

        this.enabled = false;

        this.conference.on(
            JitsiConferenceEvents.USER_JOINED,
            this._onParticipantJoined.bind(this),
        );
        this.conference.on(
            JitsiConferenceEvents.USER_LEFT,
            this._onParticipantLeft.bind(this),
        );
        this.conference.on(
            JitsiConferenceEvents.ENDPOINT_MESSAGE_RECEIVED,
            this._onEndpointMessageReceived.bind(this),
        );
        this.conference.on(
            JitsiConferenceEvents.CONFERENCE_LEFT,
            this._onConferenceLeft.bind(this),
        );
        this.conference.on(JitsiConferenceEvents.CONFERENCE_JOINED, () => {
            this._conferenceJoined = true;
        });
        this.conference.on(
            JitsiConferenceEvents._MEDIA_SESSION_STARTED,
            this._onMediaSessionStarted.bind(this),
        );
        this.conference.on(
            JitsiConferenceEvents.TRACK_ADDED,
            (track: JitsiLocalTrack) =>
                track.isLocal() && this._onLocalTrackAdded(track),
        );
        this.conference.rtc.on(
            RTCEvents.REMOTE_TRACK_ADDED,
            (track: JitsiLocalTrack, tpc: TraceablePeerConnection) =>
                this._setupReceiverE2EEForTrack(tpc, track),
        );
        this.conference.on(
            JitsiConferenceEvents.TRACK_MUTE_CHANGED,
            this._trackMuteChanged.bind(this),
        );

        this._conferenceJoined = false;

        this._olmAdapter = new OlmAdapter(conference.myUserId());

        this.e2eeCtx.on("sasUpdated", (sasStr: string) => {
            (async () => {
                const sas = await generateEmojiSas(sasStr);
                this.conference.eventEmitter.emit(
                    JitsiConferenceEvents.E2EE_SAS_AVAILABLE,
                    sas,
                );
            })();
        });
    }
    async init() {
        await this._olmAdapter.init();
    }

    /**
     * Indicates whether E2EE is currently enabled or not.
     *
     * @returns {boolean}
     */
    isEnabled() {
        return this.enabled;
    }

    /**
     * Enables / disables End-To-End encryption.
     *
     * @param {boolean} enabled - whether E2EE should be enabled or not.
     * @returns {void}
     */
    async setEnabled(enabled: boolean) {
        if (enabled === this.enabled) {
            return;
        }
        this.enabled = enabled;

        if (!this._olmAdapter.isInitialized()) {
            await this._olmAdapter.init();
        }

        if (enabled) {
<<<<<<< HEAD
            console.info("E2E: Enabling e2ee");
            await this.enableE2E();
        }

        if (!enabled) {
            console.info("E2E: Disabling e2ee");
            await this.disableE2E();
=======
            this.logInfo("Enabling e2ee");
            this.enableE2E();
        }

        if (!enabled) {
            this.logInfo("Disabling e2ee");
            this.disableE2E();
>>>>>>> 674d5b21
        }

        this.conference.setLocalParticipantProperty("e2ee.enabled", enabled);
        this.conference._restartMediaSessions();
    }

    /**
     * Setup E2EE on the new track that has been added to the conference, apply it on all the open peerconnections.
     * @param {JitsiLocalTrack} track - the new track that's being added to the conference.
     * @private
     */
    _onLocalTrackAdded(track: JitsiLocalTrack) {
        for (const session of this.conference.getMediaSessions()) {
            this._setupSenderE2EEForTrack(session, track);
        }
    }

    /**
     * Setups E2E encryption for the new session.
     * @param {JingleSessionPC} session - the new media session.
     * @private
     */
    _onMediaSessionStarted(session: JingleSessionPC) {
        const localTracks = this.conference.getLocalTracks();

        for (const track of localTracks) {
            this._setupSenderE2EEForTrack(session, track);
        }
    }

    /**
     * Enables End-To-End encryption.
     */
    async enableE2E() {
        const localParticipantId = this.conference.myUserId();
        const keyCommitment = this._olmAdapter.getMyIdentityKeysCommitment();
        this.e2eeCtx.setKeysCommitment(localParticipantId, keyCommitment);
        const { olmKey, pqKey, index } = this._olmAdapter.updateMyKeys();
        this.setKey(olmKey, pqKey, index);

        const participants = this.conference.getParticipants();
        const list = participants.filter(
            (participant) =>
                participant.hasFeature(FEATURE_E2EE) &&
                localParticipantId > participant.getId(),
        );
        const keys = this._olmAdapter.generateOneTimeKeys(list.length);
        this.logInfo(
            `My ID is ${localParticipantId}, should send session-init to smaller IDs: [ ${list.map((p) => p.getId())}]`,
        );

        this.initSessions = (async () => {
            const promises = list.map(async (participant) => {
                const pId = participant.getId();
                try {
                    const lastKey = keys.pop();
                    const data =
                        await this._olmAdapter.createSessionInitMessage(
                            pId,
                            lastKey,
                        );
                    this.logInfo(`Sent session-init to participant ${pId}`);
                    this._sendMessage(
                        OLM_MESSAGE_TYPES.SESSION_INIT,
                        data,
                        pId,
                    );

                    const sessionPromise = new Promise((resolve, reject) => {
                        this._reqs.set(pId, { resolve, reject });
                    });

                    const result = await Promise.race([
                        sessionPromise,
                        timeout(REQ_TIMEOUT),
                    ]);
                    this.logInfo(
                        `Session with ${pId} initialized successfully.`,
                    );
                    return result;
                } catch (error) {
                    console.error(
                        `E2E: Failed to initialize session with ${pId}: ${error}`,
                    );
                    this._reqs.delete(pId);
                }
            });

            return Promise.all(promises);
        })();
        await this.initSessions;
    }
    /**
     * Disables End-To-End encryption.
     */
    async disableE2E() {
        this.e2eeCtx.cleanupAll();
        const participants = this.conference.getParticipants();
        for (const participant of participants) {
            this._olmAdapter.clearParticipantSession(participant.getId());
        }
    }

    /**
     * Setup E2EE for the receiving side.
     *
     * @private
     */
    _setupReceiverE2EEForTrack(
        tpc: TraceablePeerConnection,
        track: JitsiLocalTrack,
    ) {
        if (!this.enabled) {
            return;
        }

        const receiver = tpc.findReceiverForTrack(track.track);

        if (receiver) {
            this.e2eeCtx.handleReceiver(
                receiver as CustomRTCRtpReceiver,
                track.getParticipantId(),
            );
        } else {
            console.warn(
                `E2E: Could not handle E2EE for ${track}: receiver not found in: ${tpc}`,
            );
        }
    }

    /**
     * Setup E2EE for the sending side.
     *
     * @param {JingleSessionPC} session - the session which sends the media produced by the track.
     * @param {JitsiLocalTrack} track - the local track for which e2e encoder will be configured.
     * @private
     */
    _setupSenderE2EEForTrack(session: JingleSessionPC, track: JitsiLocalTrack) {
        if (!this.enabled) {
            return;
        }

        const pc = session.peerconnection;
        const sender = pc?.findSenderForTrack(track.track);

        if (sender) {
            this.e2eeCtx.handleSender(
                sender as CustomRTCRtpSender,
                track.getParticipantId(),
            );
        } else {
            console.warn(
                `E2E: Could not handle E2EE for ${track}: sender not found in ${pc}`,
            );
        }
    }

    /**
     * Setup E2EE on the sender that is created for the unmuted local video track.
     * @param {JitsiLocalTrack} track - the track for which muted status has changed.
     * @private
     */
    _trackMuteChanged(track: JitsiLocalTrack) {
        if (
            browser.doesVideoMuteByStreamRemove() &&
            track.isLocal() &&
            track.isVideoTrack() &&
            !track.isMuted()
        ) {
            for (const session of this.conference.getMediaSessions()) {
                this._setupSenderE2EEForTrack(session, track);
            }
        }
    }

    /**
     * Advances (using ratcheting) the current key when a new participant joins the conference.
     * Sends a session-init to a new participant if their ID is bigger than ID of this user.
     *
     * @private
     */
    async _onParticipantJoined(id: string) {
        this.logInfo(`Participant ${id} joined the conference.`);
        if (
            this._conferenceJoined &&
            this.enabled &&
            this._olmAdapter.isInitialized()
        ) {
            const participants = this.conference.getParticipants();
            const { olmKey, pqKey, index } =
                await this._olmAdapter.ratchetMyKeys();
            this.setKey(olmKey, pqKey, index);
            for (const participant of participants) {
                const pId = participant.getId();
                if (this._olmAdapter.checkIfShouldRatchetParticipantKey(pId)) {
                    this.e2eeCtx.ratchetKeys(pId);
                }
            }
        }
    }

    /**
     * Rotates the current key when a participant leaves the conference.
     * @private
     */
    async _onParticipantLeft(id: string) {
        this.logInfo(`Participant ${id} left the conference.`);
        if (this.enabled && this._olmAdapter.isInitialized()) {
            this._olmAdapter.clearParticipantSession(id);
            await this.initSessions;
            this.e2eeCtx.cleanup(id);
            const { olmKey, pqKey, index } = this._olmAdapter.updateMyKeys();
            this.setKey(olmKey, pqKey, index);
            const participants = this.conference.getParticipants();
            for (const participant of participants) {
                const pId = participant.getId();
                const data =
                    await this._olmAdapter.checkIfShouldSendKeyInfoToParticipant(
                        pId,
                    );
                if (data) {
                    this._sendMessage(OLM_MESSAGE_TYPES.KEY_INFO, data, pId);
                }
            }
        }
    }

    async _onConferenceLeft() {
        const participants = this.conference.getParticipants();
        for (const participant of participants) {
            this._olmAdapter.clearParticipantSession(participant.getId());
        }
        this._olmAdapter.clearMySession();
    }

    async _onEndpointMessageReceived(participant: JitsiParticipant, payload) {
        try {
            if (
                payload[JITSI_MEET_MUC_TYPE] !== OLM_MESSAGE_TYPE ||
                !payload.olm
            ) {
                console.error("E2E: Invalid or missing olm payload");
                return;
            }
            if (!this._olmAdapter.isInitialized()) {
                throw new Error("Olm not initialized");
            }

            const msg = payload.olm;
            const pId = participant.getId();

            switch (msg.type) {
                case OLM_MESSAGE_TYPES.SESSION_INIT: {
                    const { otKey, publicKey, publicKyberKey, commitment } =
                        msg.data;
                    const { data, keyCommitment } =
                        await this._olmAdapter.createPQsessionInitMessage(
                            pId,
                            otKey,
                            publicKey,
                            publicKyberKey,
                            commitment,
                        );
                    this.e2eeCtx.setKeysCommitment(pId, keyCommitment);
                    this._sendMessage(
                        OLM_MESSAGE_TYPES.PQ_SESSION_INIT,
                        data,
                        pId,
                    );
                    break;
                }

                case OLM_MESSAGE_TYPES.PQ_SESSION_INIT: {
                    const {
                        encapsKyber,
                        publicKey,
                        publicKyberKey,
                        ciphertext,
                    } = msg.data;
                    const { data, keyCommitment } =
                        await this._olmAdapter.createPQsessionAckMessage(
                            pId,
                            encapsKyber,
                            publicKey,
                            publicKyberKey,
                            ciphertext,
                        );
                    this.e2eeCtx.setKeysCommitment(pId, keyCommitment);
                    this._sendMessage(
                        OLM_MESSAGE_TYPES.PQ_SESSION_ACK,
                        data,
                        pId,
                    );
                    break;
                }
                case OLM_MESSAGE_TYPES.PQ_SESSION_ACK: {
                    const { encapsKyber, ciphertext, pqCiphertext } = msg.data;

                    const { data, key } =
                        await this._olmAdapter.createSessionAckMessage(
                            pId,
                            encapsKyber,
                            ciphertext,
                            pqCiphertext,
                        );
                    this.updateParticipantKey(pId, key);
                    this._sendMessage(OLM_MESSAGE_TYPES.SESSION_ACK, data, pId);
                    break;
                }
                case OLM_MESSAGE_TYPES.SESSION_ACK: {
                    const { ciphertext, pqCiphertext } = msg.data;

                    const { data, key } =
                        await this._olmAdapter.createSessionDoneMessage(
                            pId,
                            ciphertext,
                            pqCiphertext,
                        );
                    this.updateParticipantKey(pId, key);
                    this._sendMessage(OLM_MESSAGE_TYPES.SESSION_DONE, "", pId);
                    if (data) {
                        this.logInfo(
                            `Keys changes during session-init, sending new keys to ${pId}.`,
                        );
                        this._sendMessage(
                            OLM_MESSAGE_TYPES.KEY_INFO,
                            data,
                            pId,
                        );
                    }
                    const requestPromise = this._reqs.get(pId);
                    if (requestPromise) {
                        requestPromise.resolve();
                        this._reqs.delete(pId);
                    } else
                        console.warn(
                            `E2E: Session with ${pId} was established after reaching time out.`,
                        );
                    break;
                }
                case OLM_MESSAGE_TYPES.ERROR: {
                    console.error(msg.data.error);
                    break;
                }
                case OLM_MESSAGE_TYPES.SESSION_DONE: {
                    const data =
                        await this._olmAdapter.processSessionDoneMessage(pId);
                    if (data) {
                        this.logInfo(
                            `Keys changes during session-init, sending new keys to ${pId}.`,
                        );
                        this._sendMessage(
                            OLM_MESSAGE_TYPES.KEY_INFO,
                            data,
                            pId,
                        );
                    }
                    this.logInfo(
                        `Participant ${pId} established E2E channel with us.`,
                    );
                    break;
                }
                case OLM_MESSAGE_TYPES.KEY_INFO: {
                    const { ciphertext, pqCiphertext } = msg.data;
                    const key = await this._olmAdapter.processKeyInfoMessage(
                        pId,
                        ciphertext,
                        pqCiphertext,
                    );
                    this.updateParticipantKey(pId, key);
                    break;
                }
            }
        } catch (error) {
            const data: SessionError = { error };
            console.error(`E2E: Error processing message: ${error}`);
            this._sendMessage(
                OLM_MESSAGE_TYPES.ERROR,
                data,
                participant.getId(),
            );
        }
    }

    /**
     * Set the keys of the current participant.
     * @param {Uint8Array} olmKey - The olm key.
     * @param {Uint8Array} pqKey - The pq key.
     * @param {number} index - The keys index.
     * @private
     */
    setKey(olmKey: Uint8Array, pqKey: Uint8Array, index: number) {
        this.e2eeCtx.setKey(this.conference.myUserId(), olmKey, pqKey, index);
    }

    /**
     * Updates a participant's key.
     *
     * @param {string} id - The participant ID.
     * @param {Uint8Array} olmKey - The new olm key of the participant.
     * @param {Uint8Array} pqKey - The new pq key of the participant.
     * @param {number} index - The new key's index.
     * @private
     */
    updateParticipantKey(id: string, key: MediaKey) {
        this.e2eeCtx.setKey(id, key.olmKey, key.pqKey, key.index);
    }

    /**
     * Internal helper to send the given object to the given participant ID.
     * This function merely exists so the transport can be easily swapped.
     * Currently messages are transmitted via XMPP MUC private messages.
     *
     * @param {object} data - The data that will be sent to the target participant.
     * @param {string} participantId - ID of the target participant.
     */
    _sendMessage(
        type: MessageType,
        data: ReplyMessage | "",
        participantId: string,
    ) {
        const msg = {
            [JITSI_MEET_MUC_TYPE]: OLM_MESSAGE_TYPE,
            olm: {
                type,
                data,
            },
        };
        this.conference.sendMessage(msg, participantId);
    }

    logInfo(message: string) {
        console.info(`E2E: ${message}`);
    }
}<|MERGE_RESOLUTION|>--- conflicted
+++ resolved
@@ -145,23 +145,13 @@
         }
 
         if (enabled) {
-<<<<<<< HEAD
-            console.info("E2E: Enabling e2ee");
+            this.logInfo("Enabling e2ee");
             await this.enableE2E();
-        }
-
-        if (!enabled) {
-            console.info("E2E: Disabling e2ee");
-            await this.disableE2E();
-=======
-            this.logInfo("Enabling e2ee");
-            this.enableE2E();
         }
 
         if (!enabled) {
             this.logInfo("Disabling e2ee");
-            this.disableE2E();
->>>>>>> 674d5b21
+            await this.disableE2E();
         }
 
         this.conference.setLocalParticipantProperty("e2ee.enabled", enabled);
