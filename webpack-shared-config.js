/* global __dirname */

const { execSync } = require('child_process');
const path = require('path');
const process = require('process');
const { IgnorePlugin, ProvidePlugin } = require('webpack');
const { BundleAnalyzerPlugin } = require('webpack-bundle-analyzer');

const devNull = process.platform === 'win32' ? 'nul' : '/dev/null';
const commitHash = process.env.LIB_JITSI_MEET_COMMIT_HASH
    || execSync(`git rev-parse --short HEAD 2>${devNull} || echo development`)
        .toString()
        .trim();

module.exports = (minimize, analyzeBundle) => {
    return {
        // The inline-source-map is used to allow debugging the unit tests with Karma
        devtool: minimize ? 'source-map' : 'inline-source-map',
        resolve: {
            fallback: {
                'module': false, // Explicitly handle `module` resolution
                'fs': false,
                'path': false
            },
            extensions: [ '.json', '.ts', '.js', '.wasm' ]
        },
        stats: {
            errorDetails: true
        },
        mode: minimize ? 'production' : 'development',
        module: {
            rules: [ {
                // Version this build of the lib-jitsi-meet library.

                loader: 'string-replace-loader',
                options: {
                    flags: 'g',
                    replace: commitHash,
                    search: '{#COMMIT_HASH#}'
                },
                test: path.join(__dirname, 'JitsiMeetJS.ts')
            }, {
            // Fix pqc-kem-kyber512-browser dependency webpack.config.kem.babel.js
                loader: 'string-replace-loader',
                options: {
                    search: 'import.meta.url',
                    replace: '\'/libs/\'',
                    flags: 'g'
                },
                test: /pqc-kem-kyber512-browser/
            }, {
                // Transpile ES2015 (aka ES6) to ES5.

                loader: 'babel-loader',
                options: {
                    presets: [
                        [
                            '@babel/preset-env',

                            // Tell babel to avoid compiling imports into CommonJS
                            // so that webpack may do tree shaking.
                            {
                                modules: false,

                                // Specify our target browsers so no transpiling is
                                // done unnecessarily. For browsers not specified
                                // here, the ES2015+ profile will be used.
                                targets: {
                                    chrome: 80,
                                    electron: 10,
                                    firefox: 68,
                                    safari: 14
                                }
                            }
                        ],
                        '@babel/preset-typescript'
                    ]
                },
                test: /\.(js|ts)$/
            } ]
        },
        node: {
            // Allow the use of the real filename of the module being executed. By
            // default Webpack does not leak path-related information and provides a
            // value that is a mock (/index.js).
            __filename: true
        },
        optimization: {
            concatenateModules: minimize
        },
        output: {
            filename: `[name]${minimize ? '.min' : ''}.js`,
            sourceMapFilename: `[name].${minimize ? 'min' : 'js'}.map`
        },
        performance: {
            hints: minimize ? 'error' : false,
<<<<<<< HEAD
            maxAssetSize: 1.16 * 1024 * 1024,
            maxEntrypointSize: 1.16 * 1024 * 1024
=======
            maxAssetSize: 1.25 * 1024 * 1024,
            maxEntrypointSize: 1.25 * 1024 * 1024
>>>>>>> 05162cf0
        },
        plugins: [
            new IgnorePlugin({ resourceRegExp: /^(@xmldom\/xmldom|ws)$/ }),
            analyzeBundle
                && new BundleAnalyzerPlugin({
                    analyzerMode: 'disabled',
                    generateStatsFile: true
                }),
            !minimize
                && new ProvidePlugin({
                    process: require.resolve('process/browser')
                })
        ].filter(Boolean)
    };
};<|MERGE_RESOLUTION|>--- conflicted
+++ resolved
@@ -94,13 +94,8 @@
         },
         performance: {
             hints: minimize ? 'error' : false,
-<<<<<<< HEAD
-            maxAssetSize: 1.16 * 1024 * 1024,
-            maxEntrypointSize: 1.16 * 1024 * 1024
-=======
             maxAssetSize: 1.25 * 1024 * 1024,
             maxEntrypointSize: 1.25 * 1024 * 1024
->>>>>>> 05162cf0
         },
         plugins: [
             new IgnorePlugin({ resourceRegExp: /^(@xmldom\/xmldom|ws)$/ }),
