--- conflicted
+++ resolved
@@ -10,48 +10,9 @@
 
         // The inline-source-map is used to allow debugging the unit tests with Karma
         devtool: minimize ? 'source-map' : 'inline-source-map',
-<<<<<<< HEAD
-        resolve: {
-            fallback: {
-                'module': false, // Explicitly handle `module` resolution
-                'fs': false,
-                'path': false,
-                'crypto': require.resolve('crypto-browserify'),
-                'stream': require.resolve('stream-browserify'),
-                'buffer': require.resolve('buffer/'),
-                'vm': require.resolve('vm-browserify')
-            },
-            extensions: [ '.json', '.ts', '.js', '.wasm' ]
-        },
-        stats: {
-            errorDetails: true
-        },
         mode: minimize ? 'production' : 'development',
         module: {
             rules: [ {
-                // Version this build of the lib-jitsi-meet library.
-
-                loader: 'string-replace-loader',
-                options: {
-                    flags: 'g',
-                    replace: commitHash,
-                    search: '{#COMMIT_HASH#}'
-                },
-                test: path.join(__dirname, 'JitsiMeetJS.ts')
-            }, {
-                // Fix vodozemac dependency
-                test: /\.wasm$/,
-                type: 'asset/resource',
-                generator: {
-                    filename: 'vodozemac.wasm'
-                }
-            },
-            {
-=======
-        mode: minimize ? 'production' : 'development',
-        module: {
-            rules: [ {
->>>>>>> c2d2fb83
                 // Transpile ES2015 (aka ES6) to ES5.
 
                 loader: 'babel-loader',
